--- conflicted
+++ resolved
@@ -37,15 +37,9 @@
     /// [`ShardManager`]: struct.ShardManager.html
     Close(u16, Option<String>),
     /// Indicates that the client is to send a custom WebSocket message.
-<<<<<<< HEAD
-    Message(Message),
-    /// Indicates that the client is to update the shard's presence's game.
-    SetGame(Option<Game>),
-=======
     Message(OwnedMessage),
     /// Indicates that the client is to update the shard's presence's activity.
     SetActivity(Option<Activity>),
->>>>>>> 1f71892c
     /// Indicates that the client is to update the shard's presence in its
     /// entirity.
     SetPresence(OnlineStatus, Option<Activity>),
